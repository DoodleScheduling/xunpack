name: main

on:
  push:
    branches:
      - master

jobs:
  build:
    runs-on: ubuntu-latest
    steps:
      - name: Checkout
        uses: actions/checkout@b4ffde65f46336ab88eb53be808477a3936bae11 # v4
      - name: Setup Go
        uses: actions/setup-go@cdcb36043654635271a94b9a6d1392de5bb323a7 # v5.0.1
        with:
<<<<<<< HEAD
          go-version: 1.22.x
=======
          go-version: 1.20.x
      - name: Restore Go cache
        uses: actions/cache@0c45773b623bea8c8e75f6c82b208c3cf94ea4f9 # v4.0.2
        with:
          path: ~/go/pkg/mod
          key: ${{ runner.os }}-go-${{ hashFiles('**/go.sum') }}
          restore-keys: |
            ${{ runner.os }}-go-
>>>>>>> 7395caf3
      - name: Tests
        run: make test
      - name: Send go coverage report
        uses: shogo82148/actions-goveralls@785c9d68212c91196d3994652647f8721918ba11 # v1.9.0
        with:
          path-to-profile: coverage.out<|MERGE_RESOLUTION|>--- conflicted
+++ resolved
@@ -14,18 +14,7 @@
       - name: Setup Go
         uses: actions/setup-go@cdcb36043654635271a94b9a6d1392de5bb323a7 # v5.0.1
         with:
-<<<<<<< HEAD
           go-version: 1.22.x
-=======
-          go-version: 1.20.x
-      - name: Restore Go cache
-        uses: actions/cache@0c45773b623bea8c8e75f6c82b208c3cf94ea4f9 # v4.0.2
-        with:
-          path: ~/go/pkg/mod
-          key: ${{ runner.os }}-go-${{ hashFiles('**/go.sum') }}
-          restore-keys: |
-            ${{ runner.os }}-go-
->>>>>>> 7395caf3
       - name: Tests
         run: make test
       - name: Send go coverage report
